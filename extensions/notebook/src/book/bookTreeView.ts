/*---------------------------------------------------------------------------------------------
 *  Copyright (c) Microsoft Corporation. All rights reserved.
 *  Licensed under the Source EULA. See License.txt in the project root for license information.
 *--------------------------------------------------------------------------------------------*/

import * as azdata from 'azdata';
import * as vscode from 'vscode';
import * as path from 'path';
import * as fs from 'fs';
import * as yaml from 'js-yaml';
import { BookTreeItem, BookTreeItemType } from './bookTreeItem';
import * as nls from 'vscode-nls';

const localize = nls.loadMessageBundle();


export class BookTreeViewProvider implements vscode.TreeDataProvider<BookTreeItem>, azdata.nb.NavigationProvider {
	readonly providerId: string = 'BookNavigator';

	private _onDidChangeTreeData: vscode.EventEmitter<BookTreeItem | undefined> = new vscode.EventEmitter<BookTreeItem | undefined>();
	readonly onDidChangeTreeData: vscode.Event<BookTreeItem | undefined> = this._onDidChangeTreeData.event;
	private _tableOfContentsPath: string[];
	private _allNotebooks = new Map<string, BookTreeItem>();
	private _extensionContext: vscode.ExtensionContext;
	private _throttleTimer: any;
	private _resource: string;
	private _openAsUntitled: boolean;

<<<<<<< HEAD
	constructor(private workspaceRoot: string, extensionContext: vscode.ExtensionContext) {
		this.initialze(workspaceRoot, extensionContext);
	}

	private initialze(resource: string, context: vscode.ExtensionContext): void {
		if (resource !== '' && this.workspaceRoot !== resource) {
			this.workspaceRoot = resource;
			this._tableOfContentsPath = this.getTocFiles(this.workspaceRoot);
			this._openAsUntitled = false;
			let bookOpened: boolean = this._tableOfContentsPath && this._tableOfContentsPath.length > 0;
			vscode.commands.executeCommand('setContext', 'bookOpened', bookOpened);
		}
		this._extensionContext = context;
=======
	constructor(workspaceFolders: vscode.WorkspaceFolder[], extensionContext: vscode.ExtensionContext) {
		let workspacePaths: string[] = workspaceFolders.map(a => a.uri.fsPath);
		this._tableOfContentsPath = this.getTableOfContentFiles(workspacePaths);
		let bookOpened: boolean = this._tableOfContentsPath && this._tableOfContentsPath.length > 0;
		vscode.commands.executeCommand('setContext', 'bookOpened', bookOpened);
		this._extensionContext = extensionContext;
>>>>>>> 499ab4ee
	}

	private getTableOfContentFiles(directories: string[]): string[] {
		let tableOfContentPaths: string[] = [];
		let paths: string[];
		directories.forEach(dir => {
			paths = fs.readdirSync(dir);
			paths.forEach(filename => {
				let fullPath = path.join(dir, filename);
				if (fs.statSync(fullPath).isDirectory()) {
					tableOfContentPaths = tableOfContentPaths.concat(this.getTableOfContentFiles([fullPath]));
				} else if (filename === 'toc.yml') {
					tableOfContentPaths.push(fullPath);
				}
			});
		});
		return tableOfContentPaths;
	}

	async openBook(resource: string, context: vscode.ExtensionContext, openAsUntitled: boolean): Promise<void> {
		try {
			this.initialze(resource, context);
			let bookViewer = vscode.window.createTreeView('bookTreeView', { showCollapseAll: true, treeDataProvider: this });
			vscode.commands.executeCommand('workbench.files.action.focusFilesExplorer').then(res => {
				this._openAsUntitled = openAsUntitled;
				let books = this.getBooks();
				if (books && books.length > 0) {
					bookViewer.reveal(books[0], { expand: 3, focus: true, select: true });
					const readmeMarkdown: string = path.join(resource, 'content', books[0].tableOfContents[0].url.concat('.md'));
					const readmeNotebook: string = path.join(resource, 'content', books[0].tableOfContents[0].url.concat('.ipynb'));
					if (fs.existsSync(readmeMarkdown)) {
						vscode.commands.executeCommand('markdown.showPreview', vscode.Uri.file(readmeMarkdown));
					}
					else if (fs.existsSync(readmeNotebook)) {
						vscode.workspace.openTextDocument(readmeNotebook);
					}
				}
			});
		} catch (e) {
			vscode.window.showErrorMessage(localize('openBook', 'Open book {0} failed: {1}',
				resource,
				e instanceof Error ? e.message : e));
		}
	}

	async openNotebook(resource: string): Promise<void> {
		try {
			if (this._openAsUntitled) {
				this.openNotebookAsUntitled(resource);
			}
			else {
				let doc = await vscode.workspace.openTextDocument(resource);
				vscode.window.showTextDocument(doc);
			}
		} catch (e) {
			vscode.window.showErrorMessage(localize('openNotebookError', 'Open file {0} failed: {1}',
				resource,
				e instanceof Error ? e.message : e));
		}
	}

	openMarkdown(resource: string): void {
		this.runThrottledAction(resource, () => {
			try {
				if (this._openAsUntitled) {
					this.openNotebookAsUntitled(resource);
				}
				else {
					vscode.commands.executeCommand('markdown.showPreview', vscode.Uri.file(resource));
				}
			} catch (e) {
				vscode.window.showErrorMessage(localize('openMarkdownError', "Open file {0} failed: {1}",
					resource,
					e instanceof Error ? e.message : e));
			}
		});
	}

	async openNotebookAsUntitled(resource: string): Promise<void> {
		try {
			let title = this.findNextUntitledEditorName(resource);
			let untitledFileName: vscode.Uri = vscode.Uri.parse(`untitled:${title}`);
			vscode.workspace.openTextDocument(resource).then((document) => {
				let initialContent = document.getText();
				azdata.nb.showNotebookDocument(untitledFileName, {
					connectionProfile: null,
					preview: true,
					initialContent: initialContent,
					initialDirtyState: false
				});
			});
		} catch (e) {
			vscode.window.showErrorMessage(localize('openUntitledNotebookError', 'Open file {0} as untitled failed: {1}',
				resource,
				e instanceof Error ? e.message : e));
		}
	}

	private runThrottledAction(resource: string, action: () => void) {
		const isResourceChange = resource !== this._resource;
		if (isResourceChange) {
			clearTimeout(this._throttleTimer);
			this._throttleTimer = undefined;
		}

		this._resource = resource;

		// Schedule update if none is pending
		if (!this._throttleTimer) {
			if (isResourceChange) {
				action();
			} else {
				this._throttleTimer = setTimeout(() => action(), 300);
			}
		}
	}

	openExternalLink(resource: string): void {
		try {
			vscode.env.openExternal(vscode.Uri.parse(resource));
		} catch (e) {
			vscode.window.showErrorMessage(localize('openExternalLinkError', 'Open link {0} failed: {1}',
				resource,
				e instanceof Error ? e.message : e));
		}
	}

	getTreeItem(element: BookTreeItem): vscode.TreeItem {
		return element;
	}

	getChildren(element?: BookTreeItem): Thenable<BookTreeItem[]> {
		if (element) {
			if (element.sections) {
				return Promise.resolve(this.getSections(element.tableOfContents, element.sections, element.root));
			} else {
				return Promise.resolve([]);
			}
		} else {
			return Promise.resolve(this.getBooks());
		}
	}

	private flattenArray(array: any[]): any[] {
		return array.reduce((acc, val) => Array.isArray(val.sections) ? acc.concat(val).concat(this.flattenArray(val.sections)) : acc.concat(val), []);
	}

	public getBooks(): BookTreeItem[] {
		let books: BookTreeItem[] = [];
		for (let i in this._tableOfContentsPath) {
			let root = path.dirname(path.dirname(this._tableOfContentsPath[i]));
			try {
				const config = yaml.safeLoad(fs.readFileSync(path.join(root, '_config.yml'), 'utf-8'));
				const tableOfContents = yaml.safeLoad(fs.readFileSync(this._tableOfContentsPath[i], 'utf-8'));
				let book = new BookTreeItem({
					title: config.title,
					root: root,
					tableOfContents: this.flattenArray(tableOfContents),
					page: tableOfContents,
					type: BookTreeItemType.Book,
					collapsibleState: vscode.TreeItemCollapsibleState.Expanded,
				},
					{
						light: this._extensionContext.asAbsolutePath('resources/light/book.svg'),
						dark: this._extensionContext.asAbsolutePath('resources/dark/book_inverse.svg')
					}
				);
				books.push(book);
			} catch (e) {
				vscode.window.showErrorMessage(localize('openConfigFileError', 'Open file {0} failed: {1}',
					path.join(root, '_config.yml'),
					e instanceof Error ? e.message : e));
			}
		}
		return books;
	}

	private getSections(tableOfContents: any[], sections: any[], root: string): BookTreeItem[] {
		let notebooks: BookTreeItem[] = [];
		for (let i = 0; i < sections.length; i++) {
			if (sections[i].url) {
				if (sections[i].external) {
					let externalLink = new BookTreeItem({
						title: sections[i].title,
						root: root,
						tableOfContents: tableOfContents,
						page: sections[i],
						type: BookTreeItemType.ExternalLink,
						collapsibleState: vscode.TreeItemCollapsibleState.Collapsed
					},
						{
							light: this._extensionContext.asAbsolutePath('resources/light/link.svg'),
							dark: this._extensionContext.asAbsolutePath('resources/dark/link_inverse.svg')
						}
					);

					notebooks.push(externalLink);
				} else {
					let pathToNotebook = path.join(root, 'content', sections[i].url.concat('.ipynb'));
					let pathToMarkdown = path.join(root, 'content', sections[i].url.concat('.md'));
					// Note: Currently, if there is an ipynb and a md file with the same name, Jupyter Books only shows the notebook.
					// Following Jupyter Books behavior for now
					if (fs.existsSync(pathToNotebook)) {
						let notebook = new BookTreeItem({
							title: sections[i].title,
							root: root,
							tableOfContents: tableOfContents,
							page: sections[i],
							type: BookTreeItemType.Notebook,
							collapsibleState: vscode.TreeItemCollapsibleState.Collapsed
						},
							{
								light: this._extensionContext.asAbsolutePath('resources/light/notebook.svg'),
								dark: this._extensionContext.asAbsolutePath('resources/dark/notebook_inverse.svg')
							}
						);
						notebooks.push(notebook);
						this._allNotebooks.set(pathToNotebook, notebook);
					} else if (fs.existsSync(pathToMarkdown)) {
						let markdown = new BookTreeItem({
							title: sections[i].title,
							root: root,
							tableOfContents: tableOfContents,
							page: sections[i],
							type: BookTreeItemType.Markdown,
							collapsibleState: vscode.TreeItemCollapsibleState.Collapsed
						},
							{
								light: this._extensionContext.asAbsolutePath('resources/light/markdown.svg'),
								dark: this._extensionContext.asAbsolutePath('resources/dark/markdown_inverse.svg')
							}
						);
						notebooks.push(markdown);
					} else {
						vscode.window.showErrorMessage(localize('missingFileError', 'Missing file : {0}', sections[i].title));
					}
				}
			} else {
				// TODO: search functionality (#6160)
			}
		}
		return notebooks;
	}

	getNavigation(uri: vscode.Uri): Thenable<azdata.nb.NavigationResult> {
		let notebook = this._allNotebooks.get(uri.fsPath);
		let result: azdata.nb.NavigationResult;
		if (notebook) {
			result = {
				hasNavigation: true,
				previous: notebook.previousUri ? vscode.Uri.file(notebook.previousUri) : undefined,
				next: notebook.nextUri ? vscode.Uri.file(notebook.nextUri) : undefined
			};
		} else {
			result = {
				hasNavigation: false,
				previous: undefined,
				next: undefined
			};
		}
		return Promise.resolve(result);
	}

	findNextUntitledEditorName(filePath: string): string {
		const fileExtension = path.extname(filePath);
		const baseName = path.basename(filePath, fileExtension);
		let idx = 0;
		let title = `${baseName}`;
		do {
			const suffix = idx === 0 ? '' : `-${idx}`;
			title = `${baseName}${suffix}`;
			idx++;
		} while (azdata.nb.notebookDocuments.findIndex(doc => doc.isUntitled && doc.fileName === title) > -1);

		return title;
	}
}<|MERGE_RESOLUTION|>--- conflicted
+++ resolved
@@ -26,28 +26,23 @@
 	private _resource: string;
 	private _openAsUntitled: boolean;
 
-<<<<<<< HEAD
-	constructor(private workspaceRoot: string, extensionContext: vscode.ExtensionContext) {
-		this.initialze(workspaceRoot, extensionContext);
-	}
-
-	private initialze(resource: string, context: vscode.ExtensionContext): void {
-		if (resource !== '' && this.workspaceRoot !== resource) {
-			this.workspaceRoot = resource;
-			this._tableOfContentsPath = this.getTocFiles(this.workspaceRoot);
-			this._openAsUntitled = false;
-			let bookOpened: boolean = this._tableOfContentsPath && this._tableOfContentsPath.length > 0;
-			vscode.commands.executeCommand('setContext', 'bookOpened', bookOpened);
-		}
-		this._extensionContext = context;
-=======
 	constructor(workspaceFolders: vscode.WorkspaceFolder[], extensionContext: vscode.ExtensionContext) {
-		let workspacePaths: string[] = workspaceFolders.map(a => a.uri.fsPath);
+		this.initialze(workspaceFolders, null, extensionContext);
+	}
+
+	private initialze(workspaceFolders: vscode.WorkspaceFolder[], resource: string, context: vscode.ExtensionContext): void {
+		let workspacePaths: string[] = [];
+		if (resource) {
+			workspacePaths.push(resource);
+		}
+		else if (workspaceFolders) {
+			workspacePaths = workspaceFolders.map(a => a.uri.fsPath);
+		}
 		this._tableOfContentsPath = this.getTableOfContentFiles(workspacePaths);
+		this._openAsUntitled = false;
 		let bookOpened: boolean = this._tableOfContentsPath && this._tableOfContentsPath.length > 0;
 		vscode.commands.executeCommand('setContext', 'bookOpened', bookOpened);
-		this._extensionContext = extensionContext;
->>>>>>> 499ab4ee
+		this._extensionContext = context;
 	}
 
 	private getTableOfContentFiles(directories: string[]): string[] {
@@ -69,7 +64,7 @@
 
 	async openBook(resource: string, context: vscode.ExtensionContext, openAsUntitled: boolean): Promise<void> {
 		try {
-			this.initialze(resource, context);
+			this.initialze(null, resource, context);
 			let bookViewer = vscode.window.createTreeView('bookTreeView', { showCollapseAll: true, treeDataProvider: this });
 			vscode.commands.executeCommand('workbench.files.action.focusFilesExplorer').then(res => {
 				this._openAsUntitled = openAsUntitled;
@@ -128,7 +123,7 @@
 
 	async openNotebookAsUntitled(resource: string): Promise<void> {
 		try {
-			let title = this.findNextUntitledEditorName(resource);
+			let title = this.findNextUntitledFileName(resource);
 			let untitledFileName: vscode.Uri = vscode.Uri.parse(`untitled:${title}`);
 			vscode.workspace.openTextDocument(resource).then((document) => {
 				let initialContent = document.getText();
@@ -311,7 +306,7 @@
 		return Promise.resolve(result);
 	}
 
-	findNextUntitledEditorName(filePath: string): string {
+	findNextUntitledFileName(filePath: string): string {
 		const fileExtension = path.extname(filePath);
 		const baseName = path.basename(filePath, fileExtension);
 		let idx = 0;
