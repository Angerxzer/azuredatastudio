/*---------------------------------------------------------------------------------------------
 *  Copyright (c) Microsoft Corporation. All rights reserved.
 *  Licensed under the Source EULA. See License.txt in the project root for license information.
 *--------------------------------------------------------------------------------------------*/

import * as azdata from 'azdata';
import * as vscode from 'vscode';
import * as yaml from 'js-yaml';
import * as glob from 'fast-glob';
import { BookTreeItem, BookTreeItemType } from './bookTreeItem';
import { maxBookSearchDepth, notebookConfigKey } from '../common/constants';
import * as path from 'path';
import * as fileServices from 'fs';
import * as fs from 'fs-extra';
import * as loc from '../common/localizedConstants';
import { IJupyterBookToc, IJupyterBookSection } from '../contracts/content';
import { isNullOrUndefined } from 'util';
import { ApiWrapper } from '../common/apiWrapper';


const fsPromises = fileServices.promises;

export class BookModel implements azdata.nb.NavigationProvider {
	private _bookItems: BookTreeItem[];
	private _allNotebooks = new Map<string, BookTreeItem>();
	private _tableOfContentPaths: string[] = [];
	readonly providerId: string = 'BookNavigator';

	private _errorMessage: string;
	private apiWrapper: ApiWrapper = new ApiWrapper();

	constructor(public bookPath: string, public openAsUntitled: boolean, private _extensionContext: vscode.ExtensionContext) {
		this.bookPath = bookPath;
		this.openAsUntitled = openAsUntitled;
		this._bookItems = [];
		this._extensionContext.subscriptions.push(azdata.nb.registerNavigationProvider(this));
	}

	public async initializeContents(): Promise<void> {
		await this.getTableOfContentFiles(this.bookPath);
		await this.readBooks();
	}

	public getAllBooks(): Map<string, BookTreeItem> {
		return this._allNotebooks;
	}

	public async getTableOfContentFiles(folderPath: string): Promise<void> {
		let notebookConfig = vscode.workspace.getConfiguration(notebookConfigKey);
		let maxDepth = notebookConfig[maxBookSearchDepth];
		// Use default value if user enters an invalid value
		if (isNullOrUndefined(maxDepth) || maxDepth < 0) {
			maxDepth = 5;
		} else if (maxDepth === 0) { // No limit of search depth if user enters 0
			maxDepth = undefined;
		}

		let p: string = path.join(folderPath, '**', '_data', 'toc.yml').replace(/\\/g, '/');
		let tableOfContentPaths: string[] = await glob(p, { deep: maxDepth });
		if (tableOfContentPaths.length > 0) {
			this._tableOfContentPaths = this._tableOfContentPaths.concat(tableOfContentPaths);
			vscode.commands.executeCommand('setContext', 'bookOpened', true);
		} else {
			this._errorMessage = loc.missingTocError;
			throw new Error(loc.missingTocError);
		}
	}

	public async readBooks(): Promise<BookTreeItem[]> {
		for (const contentPath of this._tableOfContentPaths) {
			let root: string = path.dirname(path.dirname(contentPath));
			try {
				let fileContents = await fsPromises.readFile(path.join(root, '_config.yml'), 'utf-8');
				const config = yaml.safeLoad(fileContents.toString());
				fileContents = await fsPromises.readFile(contentPath, 'utf-8');
				const tableOfContents: any = yaml.safeLoad(fileContents.toString());
				let book: BookTreeItem = new BookTreeItem({
					title: config.title,
					root: root,
					tableOfContents: { sections: this.parseJupyterSections(tableOfContents) },
					page: tableOfContents,
					type: BookTreeItemType.Book,
					treeItemCollapsibleState: vscode.TreeItemCollapsibleState.Expanded,
					isUntitled: this.openAsUntitled,
				},
					{
						light: this._extensionContext.asAbsolutePath('resources/light/book.svg'),
						dark: this._extensionContext.asAbsolutePath('resources/dark/book_inverse.svg')
					}
				);
				this._bookItems.push(book);
			} catch (e) {
				this._errorMessage = loc.readBookError(this.bookPath, e instanceof Error ? e.message : e);
				this.apiWrapper.showErrorMessage(this._errorMessage);
			}
		}
		return this._bookItems;
	}

	public get bookItems(): BookTreeItem[] {
		return this._bookItems;
	}

	public async getSections(tableOfContents: IJupyterBookToc, sections: IJupyterBookSection[], root: string): Promise<BookTreeItem[]> {
		let notebooks: BookTreeItem[] = [];
		for (let i = 0; i < sections.length; i++) {
			if (sections[i].url) {
				if (sections[i].external) {
					let externalLink: BookTreeItem = new BookTreeItem({
						title: sections[i].title,
						root: root,
						tableOfContents: tableOfContents,
						page: sections[i],
						type: BookTreeItemType.ExternalLink,
						treeItemCollapsibleState: vscode.TreeItemCollapsibleState.Collapsed,
						isUntitled: this.openAsUntitled
					},
						{
							light: this._extensionContext.asAbsolutePath('resources/light/link.svg'),
							dark: this._extensionContext.asAbsolutePath('resources/dark/link_inverse.svg')
						}
					);

					notebooks.push(externalLink);
				} else {
					let pathToNotebook = path.join(root, 'content', sections[i].url.concat('.ipynb'));
					let pathToMarkdown = path.join(root, 'content', sections[i].url.concat('.md'));
					// Note: Currently, if there is an ipynb and a md file with the same name, Jupyter Books only shows the notebook.
					// Following Jupyter Books behavior for now
					if (await fs.pathExists(pathToNotebook)) {
						let notebook = new BookTreeItem({
							title: sections[i].title,
							root: root,
							tableOfContents: tableOfContents,
							page: sections[i],
							type: BookTreeItemType.Notebook,
							treeItemCollapsibleState: vscode.TreeItemCollapsibleState.Collapsed,
							isUntitled: this.openAsUntitled
						},
							{
								light: this._extensionContext.asAbsolutePath('resources/light/notebook.svg'),
								dark: this._extensionContext.asAbsolutePath('resources/dark/notebook_inverse.svg')
							}
						);

						if (this.openAsUntitled) {
							if (!this._allNotebooks.get(path.basename(pathToNotebook))) {
								this._allNotebooks.set(path.basename(pathToNotebook), notebook);
								notebooks.push(notebook);
							}
<<<<<<< HEAD
						}
						else {
							if (!this._allNotebooks.get(pathToNotebook.toLocaleLowerCase())) {
								this._allNotebooks.set(pathToNotebook.toLocaleLowerCase(), notebook);
=======
						} else {
							if (!this._allNotebooks.get(pathToNotebook)) {
								this._allNotebooks.set(pathToNotebook, notebook);
>>>>>>> 2d70ff7f
								notebooks.push(notebook);
							}
						}
					} else if (await fs.pathExists(pathToMarkdown)) {
						let markdown: BookTreeItem = new BookTreeItem({
							title: sections[i].title,
							root: root,
							tableOfContents: tableOfContents,
							page: sections[i],
							type: BookTreeItemType.Markdown,
							treeItemCollapsibleState: vscode.TreeItemCollapsibleState.Collapsed,
							isUntitled: this.openAsUntitled
						},
							{
								light: this._extensionContext.asAbsolutePath('resources/light/markdown.svg'),
								dark: this._extensionContext.asAbsolutePath('resources/dark/markdown_inverse.svg')
							}
						);
						notebooks.push(markdown);
					} else {
						this._errorMessage = loc.missingFileError(sections[i].title);
						this.apiWrapper.showErrorMessage(this._errorMessage);
					}
				}
			} else {
				// TODO: search functionality (#6160)
			}
		}
		return notebooks;
	}

	/**
	 * Recursively parses out a section of a Jupyter Book.
	 * @param section The input data to parse
	 */
	private parseJupyterSections(section: any[]): IJupyterBookSection[] {
		try {
			return section.reduce((acc, val) => Array.isArray(val.sections) ?
				acc.concat(val).concat(this.parseJupyterSections(val.sections)) : acc.concat(val), []);
		} catch (e) {
			this._errorMessage = loc.invalidTocFileError();
			if (section.length > 0) {
				this._errorMessage = loc.invalidTocError(section[0].title);
			}
			throw this._errorMessage;
		}

	}

	public get tableOfContentPaths(): string[] {
		return this._tableOfContentPaths;
	}

	getNavigation(uri: vscode.Uri): Thenable<azdata.nb.NavigationResult> {
<<<<<<< HEAD
		let notebook = !this.openAsUntitled ? this._allNotebooks.get(uri.fsPath.toLocaleLowerCase()) : this._allNotebooks.get(path.basename(uri.fsPath));
=======
		let notebook: BookTreeItem =
			!this.openAsUntitled ? this._allNotebooks.get(uri.fsPath) : this._allNotebooks.get(path.basename(uri.fsPath));
>>>>>>> 2d70ff7f
		let result: azdata.nb.NavigationResult;
		if (notebook) {
			result = {
				hasNavigation: true,
				previous: notebook.previousUri ?
					this.openAsUntitled ? this.getUntitledUri(notebook.previousUri) : vscode.Uri.file(notebook.previousUri) : undefined,
				next: notebook.nextUri ? this.openAsUntitled ? this.getUntitledUri(notebook.nextUri) : vscode.Uri.file(notebook.nextUri) : undefined
			};
		} else {
			result = {
				hasNavigation: false,
				previous: undefined,
				next: undefined
			};
		}
		return Promise.resolve(result);
	}

	getUntitledUri(resource: string): vscode.Uri {
		return vscode.Uri.parse(`untitled:${resource}`);
	}

	public get errorMessage(): string {
		return this._errorMessage;
	}

}<|MERGE_RESOLUTION|>--- conflicted
+++ resolved
@@ -148,16 +148,10 @@
 								this._allNotebooks.set(path.basename(pathToNotebook), notebook);
 								notebooks.push(notebook);
 							}
-<<<<<<< HEAD
 						}
 						else {
 							if (!this._allNotebooks.get(pathToNotebook.toLocaleLowerCase())) {
 								this._allNotebooks.set(pathToNotebook.toLocaleLowerCase(), notebook);
-=======
-						} else {
-							if (!this._allNotebooks.get(pathToNotebook)) {
-								this._allNotebooks.set(pathToNotebook, notebook);
->>>>>>> 2d70ff7f
 								notebooks.push(notebook);
 							}
 						}
@@ -212,12 +206,7 @@
 	}
 
 	getNavigation(uri: vscode.Uri): Thenable<azdata.nb.NavigationResult> {
-<<<<<<< HEAD
 		let notebook = !this.openAsUntitled ? this._allNotebooks.get(uri.fsPath.toLocaleLowerCase()) : this._allNotebooks.get(path.basename(uri.fsPath));
-=======
-		let notebook: BookTreeItem =
-			!this.openAsUntitled ? this._allNotebooks.get(uri.fsPath) : this._allNotebooks.get(path.basename(uri.fsPath));
->>>>>>> 2d70ff7f
 		let result: azdata.nb.NavigationResult;
 		if (notebook) {
 			result = {
