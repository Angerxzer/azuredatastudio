--- conflicted
+++ resolved
@@ -37,11 +37,8 @@
 import { ActionBar } from 'vs/base/browser/ui/actionbar/actionbar';
 import { IClipboardService } from 'vs/platform/clipboard/common/clipboardService';
 import { SIDE_BAR_BACKGROUND } from 'vs/workbench/common/theme';
-<<<<<<< HEAD
 import { CmsDialog } from 'sql/workbench/api/common/sqlExtHostTypes';
-=======
 import { IWorkbenchLayoutService } from 'vs/workbench/services/layout/browser/layoutService';
->>>>>>> d00c3780
 
 export interface OnShowUIResponse {
 	selectedProviderType: string;
@@ -105,13 +102,10 @@
 		@IContextViewService private _contextViewService: IContextViewService,
 		@IClipboardService clipboardService: IClipboardService,
 	) {
-<<<<<<< HEAD
 		super(!cmsDialog ? localize('connection', 'Connection')
 			: cmsDialog === CmsDialog.cmsRegistrationDialog ? localize('registerCMS', 'Register Central Management Server')
 			: localize('registerServer', 'New Server Registration'),
-			TelemetryKeys.Connection, _partService, telemetryService, clipboardService, _workbenchThemeService, contextKeyService, { hasSpinner: true, hasErrors: true });
-=======
-		super(localize('connection', 'Connection'), TelemetryKeys.Connection, telemetryService, layoutService, clipboardService, _workbenchThemeService, contextKeyService, { hasSpinner: true, hasErrors: true });
+			TelemetryKeys.Connection, telemetryService, layoutService, clipboardService, _workbenchThemeService, contextKeyService, { hasSpinner: true, hasErrors: true });
 	}
 
 	/**
@@ -123,7 +117,6 @@
 		this.providerTypeOptions = providerTypeOptions;
 		this.providerNameToDisplayNameMap = providerNameToDisplayNameMap;
 		this.refresh();
->>>>>>> d00c3780
 	}
 
 	public refresh(): void {
@@ -405,11 +398,7 @@
 	 * Open the flyout dialog
 	 * @param recentConnections Are there recent connections that should be shown
 	 */
-<<<<<<< HEAD
-	public open(recentConnections: boolean, cmsDialog: azdata.CmsDialog = undefined) {
-=======
-	public async open(recentConnections: boolean): Promise<void> {
->>>>>>> d00c3780
+	public async open(recentConnections: boolean, cmsDialog: azdata.CmsDialog = undefined): Promise<void> {
 		this._panel.showTab(this._recentConnectionTabId);
 
 		this.show();
