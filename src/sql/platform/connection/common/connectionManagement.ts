--- conflicted
+++ resolved
@@ -272,32 +272,12 @@
 	 * Serialize connection string with optional provider
 	 */
 	buildConnectionInfo(connectionString: string, provider?: string): Thenable<sqlops.ConnectionInfo>;
-<<<<<<< HEAD
-}
-
-export const IConnectionDialogService = createDecorator<IConnectionDialogService>('connectionDialogService');
-export interface IConnectionDialogService {
-	_serviceBrand: any;
-	/**
-	 * Opens the connection dialog and returns the promise for successfully opening the dialog
-	 * @param connectionManagementService
-	 * @param params
-	 * @param model
-	 * @param connectionResult
-	 */
-	showDialog(connectionManagementService: IConnectionManagementService, params: INewConnectionParams, model: IConnectionProfile, connectionResult?: IConnectionResult, isCMSDialog?: boolean ): Thenable<void>;
-=======
->>>>>>> 53ea5196
 
 	providerRegistered(providerId: string): boolean;
 	/**
 	 * Get connection profile by id
 	 */
-<<<<<<< HEAD
-	openDialogAndWait(connectionManagementService: IConnectionManagementService, params?: INewConnectionParams, model?: IConnectionProfile, connectionResult?: IConnectionResult, isCMSDialog?: boolean): Thenable<IConnectionProfile>;
-=======
 	getConnectionProfileById(profileId: string): IConnectionProfile;
->>>>>>> 53ea5196
 }
 
 export enum RunQueryOnConnectionMode {
