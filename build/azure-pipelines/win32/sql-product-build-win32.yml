steps:
  - powershell: |
      mkdir .build -ea 0
      "$env:BUILD_SOURCEVERSION" | Out-File -Encoding ascii -NoNewLine .build\commit
      "$env:VSCODE_QUALITY" | Out-File -Encoding ascii -NoNewLine .build\quality
    displayName: Prepare cache flag

  - task: 1ESLighthouseEng.PipelineArtifactCaching.RestoreCacheV1.RestoreCache@1
    inputs:
      keyfile: 'build/.cachesalt, .build/commit, .build/quality'
      targetfolder: '.build, out-build, out-vscode-min, out-vscode-reh-min, out-vscode-reh-web-min'
      vstsFeed: 'BuildCache'
      platformIndependent: true
      alias: 'Compilation'

  - powershell: |
      $ErrorActionPreference = "Stop"
      exit 1
    displayName: Check RestoreCache
    condition: and(succeeded(), ne(variables['CacheRestored-Compilation'], 'true'))

  - task: NodeTool@0
    inputs:
      versionSpec: "10.15.1"

  - task: geeklearningio.gl-vsts-tasks-yarn.yarn-installer-task.YarnInstaller@3
    inputs:
      versionSpec: "1.x"

  # - task: UsePythonVersion@0
  #   inputs:
  #     versionSpec: '2.x'
  #     addToPath: true

  - task: AzureKeyVault@1
    displayName: 'Azure Key Vault: Get Secrets'
    inputs:
      azureSubscription: 'ClientToolsInfra_670062 (88d5392f-a34f-4769-b405-f597fc533613)'
      KeyVaultName: ado-secrets

  - powershell: |
      . build/azure-pipelines/win32/exec.ps1
      $ErrorActionPreference = "Stop"
      "machine github.com`nlogin azuredatastudio`npassword $(github-distro-mixin-password)" | Out-File "$env:USERPROFILE\_netrc" -Encoding ASCII

      exec { git config user.email "andresse@microsoft.com" }
      exec { git config user.name "AzureDataStudio" }
    displayName: Prepare tooling

  - powershell: |
      git remote add distro "https://github.com/$(VSCODE_MIXIN_REPO).git"
      git fetch distro
      git merge $(node -p "require('./package.json').distro")
    displayName: Merge distro

  - task: 1ESLighthouseEng.PipelineArtifactCaching.RestoreCacheV1.RestoreCache@1
    inputs:
      keyfile: '.yarnrc, remote/.yarnrc, **/yarn.lock, !**/node_modules/**/yarn.lock, !**/.*/**/yarn.lock, !samples/**/yarn.lock'
      targetfolder: '**/node_modules, !**/node_modules/**/node_modules, !samples/**/node_modules'
      vstsFeed: 'BuildCache'

  - powershell: |
      . build/azure-pipelines/win32/exec.ps1
      $ErrorActionPreference = "Stop"
      $env:CHILD_CONCURRENCY="1"
      exec { yarn --frozen-lockfile }
    displayName: Install dependencies
    condition: and(succeeded(), ne(variables['CacheRestored'], 'true'))

  - task: 1ESLighthouseEng.PipelineArtifactCaching.SaveCacheV1.SaveCache@1
    inputs:
      keyfile: '.yarnrc, remote/.yarnrc, **/yarn.lock, !**/node_modules/**/yarn.lock, !**/.*/**/yarn.lock, !samples/**/yarn.lock'
      targetfolder: '**/node_modules, !**/node_modules/**/node_modules, !samples/**/node_modules'
      vstsFeed: 'BuildCache'
    condition: and(succeeded(), ne(variables['CacheRestored'], 'true'))

  - powershell: |
      . build/azure-pipelines/win32/exec.ps1
      $ErrorActionPreference = "Stop"
      exec { yarn postinstall }
    displayName: Run postinstall scripts
    condition: and(succeeded(), eq(variables['CacheRestored'], 'true'))

  - powershell: |
      . build/azure-pipelines/win32/exec.ps1
      $ErrorActionPreference = "Stop"
      exec { node build/azure-pipelines/mixin }
    displayName: Mix in quality

  - powershell: |
      . build/azure-pipelines/win32/exec.ps1
      $ErrorActionPreference = "Stop"
      exec { yarn gulp "install-sqltoolsservice" }
    displayName: Install sqltoolsservice

  - powershell: |
      . build/azure-pipelines/win32/exec.ps1
      $ErrorActionPreference = "Stop"
<<<<<<< HEAD
      exec { yarn gulp "vscode-win32-x64-min-ci" }
      exec { yarn gulp "vscode-reh-win32-x64-min-ci" }
      exec { yarn gulp "vscode-reh-web-win32-x64-min-ci" }
=======
      exec { yarn gulp "vscode-win32-x64-min" }
      exec { yarn gulp "vscode-reh-win32-x64-min" }
      exec { yarn gulp "vscode-reh-web-win32-x64-min" }
>>>>>>> 05b32feb
    displayName: Build

  - task: ArchiveFiles@2 # WHY
    displayName: 'Archive build scripts source'
    inputs:
      rootFolderOrFile: '$(Build.SourcesDirectory)/build'
      archiveType: tar
      archiveFile: '$(Build.BinariesDirectory)/source.tar.gz'

  - task: PublishBuildArtifacts@1 # WHY
    displayName: 'Publish Artifact: build scripts source'
    inputs:
      PathtoPublish: '$(Build.BinariesDirectory)/source.tar.gz'
      ArtifactName: source

  - powershell: |
      . build/azure-pipelines/win32/exec.ps1
      $ErrorActionPreference = "Stop"
      exec { .\scripts\test-unstable.bat --build --coverage --reporter mocha-junit-reporter }
    continueOnError: true
    condition: and(succeeded(), eq(variables['RUN_UNSTABLE_TESTS'], 'true'))
    displayName: Run unstable tests

  - powershell: |
      . build/azure-pipelines/win32/exec.ps1
      $ErrorActionPreference = "Stop"
      exec { .\scripts\sql-test-integration.bat }
    continueOnError: true
    condition: and(succeeded(), eq(variables['RUN_TESTS'], 'true'))
    displayName: Run stable tests

  - powershell: |
      . build/azure-pipelines/win32/exec.ps1
      $ErrorActionPreference = "Stop"
      exec { .\scripts\sql-test-integration.bat }
    continueOnError: true
    condition: and(succeeded(), eq(variables['RUN_TESTS'], 'true'))
    displayName: Run release tests
    env:
      ADS_TEST_GREP: (.*@REL@|integration test setup)
      ADS_TEST_INVERT_GREP: 0

  - powershell: |
      . build/azure-pipelines/win32/exec.ps1
      $ErrorActionPreference = "Stop"
      exec { .\scripts\sql-test-integration-unstable.bat }
    continueOnError: true
    condition: and(succeeded(), eq(variables['RUN_UNSTABLE_TESTS'], 'true'))
    displayName: Run unstable integration tests

  - task: SFP.build-tasks.custom-build-task-1.EsrpCodeSigning@1
    displayName: 'Sign out code'
    inputs:
      ConnectedServiceName: 'Code Signing'
      FolderPath: '$(agent.builddirectory)/azuredatastudio-win32-x64'
      Pattern: '*.exe,*.node,resources/app/node_modules.asar.unpacked/*.dll,swiftshader/*.dll,d3dcompiler_47.dll,libGLESv2.dll,ffmpeg.dll,libEGL.dll,Microsoft.SqlTools.Hosting.dll,Microsoft.SqlTools.ResourceProvider.Core.dll,Microsoft.SqlTools.ResourceProvider.DefaultImpl.dll,MicrosoftSqlToolsCredentials.dll,MicrosoftSqlToolsServiceLayer.dll,Newtonsoft.Json.dll,SqlSerializationService.dll,SqlToolsResourceProviderService.dll,Microsoft.SqlServer.*.dll,Microsoft.Data.Tools.Sql.BatchParser.dll'
      signConfigType: inlineSignParams
      inlineOperation: |
        [
          {
            "keyCode": "CP-230012",
            "operationSetCode": "SigntoolSign",
            "parameters": [
            {
              "parameterName": "OpusName",
              "parameterValue": "Azure Data Studio"
            },
            {
              "parameterName": "OpusInfo",
              "parameterValue": "https://github.com/microsoft/azuredatastudio"
            },
            {
              "parameterName": "PageHash",
              "parameterValue": "/NPH"
            },
            {
              "parameterName": "FileDigest",
              "parameterValue": "/fd sha256"
            },
            {
              "parameterName": "TimeStamp",
              "parameterValue": "/tr \"http://rfc3161.gtm.corp.microsoft.com/TSS/HttpTspServer\" /td sha256"
            }
            ],
            "toolName": "signtool.exe",
            "toolVersion": "6.2.9304.0"
          },
          {
            "keyCode": "CP-230012",
            "operationSetCode": "SigntoolVerify",
            "parameters": [
            {
              "parameterName": "VerifyAll",
              "parameterValue": "/all"
            }
                ],
            "toolName": "signtool.exe",
            "toolVersion": "6.2.9304.0"
          }
        ]
      SessionTimeout: 600
      MaxConcurrency: 5
      MaxRetryAttempts: 20
    condition: and(succeeded(), eq(variables['signed'], true))

  - powershell: |
      . build/azure-pipelines/win32/exec.ps1
      $ErrorActionPreference = "Stop"
      exec { yarn gulp "vscode-win32-x64-user-setup" }
      exec { yarn gulp "vscode-win32-x64-system-setup" }
      exec { yarn gulp "vscode-win32-x64-archive" }
    displayName: Archive & User & System setup

  - task: CopyFiles@2
    displayName: 'Copy Archive to: $(Build.ArtifactStagingDirectory)'
    inputs:
      SourceFolder: '$(Build.SourcesDirectory)/.build/win32-x64/archive/'
      TargetFolder: '$(Build.ArtifactStagingDirectory)' # our release scripts expect the archive to be in the root

  - task: CopyFiles@2
    displayName: 'Copy User Installer to: $(Build.ArtifactStagingDirectory)'
    inputs:
      SourceFolder: '$(Build.SourcesDirectory)/.build/win32-x64/user-setup/'
      TargetFolder: '$(Build.ArtifactStagingDirectory)/user-setup/'

  - task: CopyFiles@2
    displayName: 'Copy System Install to: $(Build.ArtifactStagingDirectory)'
    inputs:
      SourceFolder: '$(Build.SourcesDirectory)/.build/win32-x64/system-setup/'
      TargetFolder: '$(Build.ArtifactStagingDirectory)/' # our release scripts except system exe to be in root and user setup to be under /user-setup

  - task: CopyFiles@2
    displayName: 'Copy Files to: $(Build.ArtifactStagingDirectory)/vsix'
    inputs:
      SourceFolder: '$(Build.SourcesDirectory)/../vsix'
      TargetFolder: '$(Build.ArtifactStagingDirectory)/vsix'

  - script: |
      . build/azure-pipelines/win32/exec.ps1
      $ErrorActionPreference = "Stop"
      exec { .\node_modules\7zip\7zip-lite\7z.exe a -tzip $(pwd)\..\azuredatastudio-server-win32-x64 $(pwd)\..\azuredatastudio-reh-win32-x64 -r }
      mv $(pwd)\..\azuredatastudio-server-win32-x64.zip $(Build.ArtifactStagingDirectory)
    displayName: 'Package server'

  - task: SFP.build-tasks.custom-build-task-1.EsrpCodeSigning@1
    displayName: 'Sign installers'
    inputs:
      ConnectedServiceName: 'Code Signing'
      FolderPath: '$(Build.ArtifactStagingDirectory)'
      Pattern: '*.exe'
      signConfigType: inlineSignParams
      inlineOperation: |
        [
          {
            "keyCode": "CP-230012",
            "operationSetCode": "SigntoolSign",
            "parameters": [
            {
              "parameterName": "OpusName",
              "parameterValue": "Azure Data Studio"
            },
            {
              "parameterName": "OpusInfo",
              "parameterValue": "https://github.com/microsoft/azuredatastudio"
            },
            {
              "parameterName": "PageHash",
              "parameterValue": "/NPH"
            },
            {
              "parameterName": "FileDigest",
              "parameterValue": "/fd sha256"
            },
            {
              "parameterName": "TimeStamp",
              "parameterValue": "/tr \"http://rfc3161.gtm.corp.microsoft.com/TSS/HttpTspServer\" /td sha256"
            }
            ],
            "toolName": "signtool.exe",
            "toolVersion": "6.2.9304.0"
          },
          {
            "keyCode": "CP-230012",
            "operationSetCode": "SigntoolVerify",
            "parameters": [
            {
              "parameterName": "VerifyAll",
              "parameterValue": "/all"
            }
                ],
            "toolName": "signtool.exe",
            "toolVersion": "6.2.9304.0"
          }
        ]
      SessionTimeout: 600
      MaxConcurrency: 5
      MaxRetryAttempts: 20
    condition: and(succeeded(), eq(variables['signed'], true))

  - powershell: | # WHY!
      $PackageJson = Get-Content -Raw -Path "$(Build.SourcesDirectory)\package.json" | ConvertFrom-Json

      $jsonResult = @{
      version = $PackageJson.version
      quality = $env:VSCODE_QUALITY
      commit = "$(git rev-parse HEAD)"
      }

      $jsonResult | ConvertTo-Json | Out-File "$(Build.ArtifactStagingDirectory)\version.json"
    displayName: 'Create version.json'

  - powershell: | # WHY
      Get-ChildItem "." |
      ForEach-Object {
          certutil.exe -hashfile $_.FullName SHA256 >> sha256hashes.txt
      }
    workingDirectory: '$(Build.ArtifactStagingDirectory)'
    displayName: 'Get SHA256 Hashes'
    continueOnError: true

  - task: PublishBuildArtifacts@1
    displayName: 'Publish Artifact: drop'

  - task: PublishTestResults@2
    displayName: 'Publish Test Results test-results.xml'
    inputs:
      testResultsFiles: 'test-results.xml'
      searchFolder: '$(Build.SourcesDirectory)'
      failTaskOnFailedTests: true
    continueOnError: true
    condition: and(succeeded(), eq(variables['RUN_TESTS'], 'true'))

  - task: PublishTestResults@2
    displayName: 'Publish Integration and Smoke Test Results'
    inputs:
      testResultsFiles: '*.xml'
      searchFolder: '$(Build.ArtifactStagingDirectory)\test-results'
      mergeTestResults: true
      failTaskOnFailedTests: true
    continueOnError: true
    condition: and(succeeded(), eq(variables['RUN_TESTS'], 'true'))

  - task: ms.vss-governance-buildtask.governance-build-task-component-detection.ComponentGovernanceComponentDetection@0
    displayName: 'Component Detection'
    inputs:
      failOnAlert: true

  - powershell: 'Write-Host "##vso[build.addbuildtag]Scheduled" '
    displayName: 'Tag build if scheduled'
    condition: and(in(variables['Agent.JobStatus'], 'Succeeded'), eq(variables['Build.Reason'], 'Schedule'))

  - powershell: 'Write-Host "##vso[build.addbuildtag]PerfTestCandidate" '
    displayName: 'Tag build for PerfTestCandidate if needed'
    condition: and(in(variables['Agent.JobStatus'], 'Succeeded'), eq(variables['VSCODE_QUALITY'], 'insider'))<|MERGE_RESOLUTION|>--- conflicted
+++ resolved
@@ -96,15 +96,9 @@
   - powershell: |
       . build/azure-pipelines/win32/exec.ps1
       $ErrorActionPreference = "Stop"
-<<<<<<< HEAD
       exec { yarn gulp "vscode-win32-x64-min-ci" }
       exec { yarn gulp "vscode-reh-win32-x64-min-ci" }
       exec { yarn gulp "vscode-reh-web-win32-x64-min-ci" }
-=======
-      exec { yarn gulp "vscode-win32-x64-min" }
-      exec { yarn gulp "vscode-reh-win32-x64-min" }
-      exec { yarn gulp "vscode-reh-web-win32-x64-min" }
->>>>>>> 05b32feb
     displayName: Build
 
   - task: ArchiveFiles@2 # WHY
